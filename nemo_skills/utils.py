--- conflicted
+++ resolved
@@ -103,12 +103,6 @@
         )
 
 
-<<<<<<< HEAD
-def get_skills_root_dir():
-    """Get the root directory of the NeMo Skills package."""
-    import nemo_skills
-    return os.path.dirname(os.path.dirname(os.path.abspath(nemo_skills.__file__)))
-=======
 def init_wandb(project, name, exp_dir=None, verbose=False):
     """
     Initialize wandb if the API key is set.
@@ -156,7 +150,6 @@
             print(e)
         return False
 
->>>>>>> 2c1f9cbd
 
 
 def extract_comments(code: str):
