--- conflicted
+++ resolved
@@ -26,14 +26,8 @@
 from omegaconf import ListConfig, OmegaConf, open_dict
 from tqdm import tqdm
 
-<<<<<<< HEAD
-from nemo_skills.code_execution.sandbox import sandbox_params
-from nemo_codegen.code_execution.sandbox import get_sandbox
-from nemo_skills.inference.server.code_execution_model import get_code_execution_model, get_model, server_params
-=======
 from nemo_skills.code_execution.sandbox import get_sandbox, sandbox_params
 from nemo_skills.inference.model import get_code_execution_model, get_model, server_params
->>>>>>> d2e971fe
 from nemo_skills.prompt.utils import get_prompt
 from nemo_skills.utils import (
     chunk_data,
@@ -128,13 +122,9 @@
     # Can be int, (min,max) tuple, or None
     # If (min,max) tuple, will be randomly sampled from random.randint(min_val, max_val) for each sample in a batch
     # useful to generate data with variable number of total_code_executions_in_prompt
-<<<<<<< HEAD
-    total_code_executions_in_prompt: Any = tuple([1, 8])
-=======
     total_code_executions_in_prompt: Any = None
     # When True, total_code_executions_in_prompt override model defaults
     override_max_code_executions: bool = False
->>>>>>> d2e971fe
 
     # extra stop phrases for llms
     extra_stop_phrases: list[str] = field(default_factory=list)
@@ -153,19 +143,9 @@
         if isinstance(self.total_code_executions_in_prompt, ListConfig):
             self.total_code_executions_in_prompt = list(self.total_code_executions_in_prompt)
 
-<<<<<<< HEAD
-        if self.dataset is None and self.prompt_config is None:
-            raise ValueError("If `dataset` is not provided, `prompt_config` is required")
-
-        if isinstance(self.total_code_executions_in_prompt, ListConfig):
-            self.total_code_executions_in_prompt = tuple(self.total_code_executions_in_prompt)
-
-        if not isinstance(self.total_code_executions_in_prompt, (int, list, tuple)):
-=======
         if self.total_code_executions_in_prompt is not None and not isinstance(
             self.total_code_executions_in_prompt, (int, list, tuple)
         ):
->>>>>>> d2e971fe
             raise ValueError(
                 "`total_code_executions_in_prompt` must be either int, list, tuple, or None, "
                 f"got {type(self.total_code_executions_in_prompt)}"
