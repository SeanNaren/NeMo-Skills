# Copyright (c) 2024, NVIDIA CORPORATION.  All rights reserved.
#
# Licensed under the Apache License, Version 2.0 (the "License");
# you may not use this file except in compliance with the License.
# You may obtain a copy of the License at
#
#     http://www.apache.org/licenses/LICENSE-2.0
#
# Unless required by applicable law or agreed to in writing, software
# distributed under the License is distributed on an "AS IS" BASIS,
# WITHOUT WARRANTIES OR CONDITIONS OF ANY KIND, either express or implied.
# See the License for the specific language governing permissions and
# limitations under the License.

# need to contain an EVAL_MAP dictionary mapping model version name to prompts for different benchmarks
# can have a default key that will be used if benchmark name is not in dict

EVAL_MAP = {
    'base': {  # llama3-base
        'default': 'llama3/base',
        # currently code/mmlu are not supported, need to add proper prompts
    },
    'instruct': {  # llama3-instruct
        'default': 'llama3/instruct',
        'human-eval': 'llama3/codegen',
        'mbpp': 'llama3/codegen',
        'mmlu': 'llama3/mmlu',
        'ifeval': 'llama3/sft',
        'arena-hard': 'llama3/sft',
    },
    'instruct-nemo': {  # llama3-instruct finetuned with nemo_skills
<<<<<<< HEAD
        'default': 'llama3/instruct',
        'gsm8k': 'llama3/math_sft',
        'human-eval': 'llama3/codegen_sft',
        'math':  'llama3/math_sft',
        'mbpp': 'llama3/codegen_sft',
=======
        'default': 'llama3/sft',
        'human-eval': 'llama3/codegen',
        'mbpp': 'llama3/codegen',
>>>>>>> 2ee80679
        'mmlu': 'llama3/mmlu',
    },
    'simple-instruct': {
        'default': 'llama3/simple_instruct',
    },
    'sft': {
        'default': 'llama3/sft',
    }
}<|MERGE_RESOLUTION|>--- conflicted
+++ resolved
@@ -29,17 +29,11 @@
         'arena-hard': 'llama3/sft',
     },
     'instruct-nemo': {  # llama3-instruct finetuned with nemo_skills
-<<<<<<< HEAD
         'default': 'llama3/instruct',
         'gsm8k': 'llama3/math_sft',
         'human-eval': 'llama3/codegen_sft',
         'math':  'llama3/math_sft',
         'mbpp': 'llama3/codegen_sft',
-=======
-        'default': 'llama3/sft',
-        'human-eval': 'llama3/codegen',
-        'mbpp': 'llama3/codegen',
->>>>>>> 2ee80679
         'mmlu': 'llama3/mmlu',
     },
     'simple-instruct': {
