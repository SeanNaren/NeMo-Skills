# Copyright (c) 2024, NVIDIA CORPORATION.  All rights reserved.
#
# Licensed under the Apache License, Version 2.0 (the "License");
# you may not use this file except in compliance with the License.
# You may obtain a copy of the License at
#
#     http://www.apache.org/licenses/LICENSE-2.0
#
# Unless required by applicable law or agreed to in writing, software
# distributed under the License is distributed on an "AS IS" BASIS,
# WITHOUT WARRANTIES OR CONDITIONS OF ANY KIND, either express or implied.
# See the License for the specific language governing permissions and
# limitations under the License.

# need to contain an EVAL_MAP dictionary mapping model version name to prompts for different benchmarks
# can have a default key that will be used if benchmark name is not in dict

EVAL_MAP = {
    'base': {  # llama3-base
        'default': 'llama3/base',
        # currently code/mmlu are not supported, need to add proper prompts
    },
    'instruct': {  # llama3-instruct
        'default': 'llama3/instruct',
        'gsm8k': 'llama3/gsm8k',
        'math': 'llama3/math',
        # TODO: put proper coding prompts here as well
        'human-eval': 'llama3/codegen',
        'mbpp': 'llama3/codegen',
        'mmlu': 'llama3/mmlu',
        'ifeval': 'llama3/sft',
        'arena-hard': 'llama3/sft',
    },
<<<<<<< HEAD
    'instruct-nemo': {  # llama3-instruct finetuned with nemo_skills
        'default': 'llama3/instruct',
        'gsm8k': 'llama3/math_sft',
        'human-eval': 'llama3/codegen_sft',
        'math':  'llama3/math_sft',
=======
    'instruct-nemo': {  # llama3-base finetuned with nemo_skills
        'default': 'llama3/math_sft',  # Defaulting to math benchmarks
        'human-eval': 'llama3/codegen_sft',
>>>>>>> 1b3b3869
        'mbpp': 'llama3/codegen_sft',
        'mmlu': 'llama3/mmlu',
        'ifeval': 'llama3/sft',
        'arena-hard': 'llama3/sft',
    },
    'simple-instruct': {
        'default': 'llama3/simple_instruct',
    },
    'sft': {
        'default': 'llama3/sft',
    }
}<|MERGE_RESOLUTION|>--- conflicted
+++ resolved
@@ -31,26 +31,12 @@
         'ifeval': 'llama3/sft',
         'arena-hard': 'llama3/sft',
     },
-<<<<<<< HEAD
-    'instruct-nemo': {  # llama3-instruct finetuned with nemo_skills
-        'default': 'llama3/instruct',
-        'gsm8k': 'llama3/math_sft',
-        'human-eval': 'llama3/codegen_sft',
-        'math':  'llama3/math_sft',
-=======
     'instruct-nemo': {  # llama3-base finetuned with nemo_skills
         'default': 'llama3/math_sft',  # Defaulting to math benchmarks
         'human-eval': 'llama3/codegen_sft',
->>>>>>> 1b3b3869
         'mbpp': 'llama3/codegen_sft',
         'mmlu': 'llama3/mmlu',
         'ifeval': 'llama3/sft',
         'arena-hard': 'llama3/sft',
     },
-    'simple-instruct': {
-        'default': 'llama3/simple_instruct',
-    },
-    'sft': {
-        'default': 'llama3/sft',
-    }
 }