# Copyright (c) 2024, NVIDIA CORPORATION.  All rights reserved.
#
# Licensed under the Apache License, Version 2.0 (the "License");
# you may not use this file except in compliance with the License.
# You may obtain a copy of the License at
#
#     http://www.apache.org/licenses/LICENSE-2.0
#
# Unless required by applicable law or agreed to in writing, software
# distributed under the License is distributed on an "AS IS" BASIS,
# WITHOUT WARRANTIES OR CONDITIONS OF ANY KIND, either express or implied.
# See the License for the specific language governing permissions and
# limitations under the License.

import json
import logging
import random
from collections import defaultdict
from itertools import chain
from typing import Dict, Optional

import tqdm
from sdp.processors.base_processor import BaseProcessor
from tqdm.contrib.concurrent import process_map

from nemo_skills.inference.prompt.utils import Prompt, get_prompt_config
from nemo_skills.utils import unroll_files

LOG = logging.getLogger(__file__)


class ReadData(BaseProcessor):

    def __init__(
        self,
        prediction_jsonl_files: Optional[str] = None,
        preprocessed_dataset_files: Optional[str] = None,
        question_key="question",
        solution_key="generation",
        skip_first: int = 0,
        add_correct: bool = True,
        add_incorrect: bool = False,
        **kwargs,
    ):
        super().__init__(**kwargs)
        self.prediction_jsonl_files = prediction_jsonl_files
        self.preprocessed_dataset_files = preprocessed_dataset_files
        self.question_key = question_key
        self.solution_key = solution_key
        print(self.solution_key)
        self.skip_first = skip_first
        self.add_correct = add_correct
        self.add_incorrect = add_incorrect

        if isinstance(self.prediction_jsonl_files, str):
            self.prediction_jsonl_files = self.prediction_jsonl_files.split(" ")

        if isinstance(self.preprocessed_dataset_files, str):
            self.preprocessed_dataset_files = self.preprocessed_dataset_files.split(" ")

        if self.prediction_jsonl_files is None and self.preprocessed_dataset_files is None:
            raise ValueError("Either `prediction_jsonl_files` or `preprocessed_dataset_files` should be provided")

        if not self.add_correct and not self.add_incorrect:
            raise ValueError("At least one of `add_correct` and `add_incorrect` should be True")

    def _read_preprocessed_data(self, file_handle) -> int:
        samples = []
        questions = set()
        for line in tqdm.tqdm(file_handle):
            sample = json.loads(line)
            questions.add(sample[self.question_key])
            # for backward compatibility
            if self.solution_key not in sample and "generated_solution" in sample:
                sample[self.solution_key] = sample.pop("generated_solution")
            samples.append(sample)

        return samples

    def _parallel_read_file(self, args):
        file_path, read_fn = args
        with open(file_path, "rt", encoding="utf-8") as file_handle:
            samples = read_fn(file_handle)
        return samples

    def _read_raw_data(self, file_handle) -> int:
        samples = []

        for idx, file_line in enumerate(file_handle):
            if idx < self.skip_first:
                continue
            # if different files have different number of lines
            if file_line is None:
                continue
            line_dict = json.loads(file_line)
            # can be empty for incomplete generations
            if not line_dict:
                continue

            # skipping any incomplete generations
            if "is_correct" not in line_dict:
                LOG.warning("Found incomplete generations (is_correct field is missing) - skipping")
                continue

            if not self.add_correct and line_dict["is_correct"]:
                continue

            if not self.add_incorrect and not line_dict["is_correct"]:
                continue

            # for backward compatibility
            if self.solution_key not in line_dict and "generated_solution" in line_dict:
                line_dict[self.solution_key] = line_dict.pop("generated_solution")

            line_dict['filename'] = file_handle.name
            samples.append(line_dict)

        return samples

    def _unique_iterator(self, samples):
        seen_predictions = defaultdict(set)
        for sample in samples:
            question = sample[self.question_key]
            if sample[self.solution_key] in seen_predictions[question]:
                continue

            seen_predictions[question].add(sample[self.solution_key])
            yield sample

    def process(self):
        samples = []
        if self.prediction_jsonl_files:
            args = [(file, self._read_raw_data) for file in unroll_files(self.prediction_jsonl_files)]
            results = process_map(self._parallel_read_file, args, max_workers=4, chunksize=1)
            samples.extend(list(chain(*results)))
        if self.preprocessed_dataset_files:
            args = [(file, self._read_preprocessed_data) for file in self.preprocessed_dataset_files]
            results = process_map(self._parallel_read_file, args, max_workers=None, chunksize=1)
            samples.extend(list(chain(*results)))
        LOG.info("Total samples before deduplication: %d", len(samples))
        samples_count = 0
        with open(self.output_manifest_file, "wt", encoding="utf-8") as fout:
            for sample in self._unique_iterator(samples):
                fout.write(json.dumps(sample) + "\n")
                samples_count += 1
        LOG.info("Total samples after deduplication: %d", samples_count)


class GroupSamples(BaseProcessor):
    def __init__(self, group_key="question", **kwargs):
        super().__init__(**kwargs)
        self.group_key = group_key

    def process(self):
        samples = defaultdict(list)
        with open(self.input_manifest_file, "rt", encoding="utf-8") as fin:
            for line in fin:
                sample = json.loads(line)
                samples[sample[self.group_key]].append(sample)

        with open(self.output_manifest_file, "wt", encoding="utf-8") as fout:
            for groupped_samples in samples.values():
                fout.write(json.dumps(groupped_samples) + "\n")


class ShuffleAndDownsampleData(BaseProcessor):
    def __init__(
        self,
        random_seed: int,
        do_shuffle: bool,
        num_samples: Optional[int] = None,
        sampling_method: Optional[str] = None,
        **kwargs,
    ):
        super().__init__(**kwargs)
        self.sampling_method = sampling_method
        self.num_samples = num_samples
        self.random_seed = random_seed
        self.do_shuffle = do_shuffle

        if self.sampling_method not in [None, "random", "fair"]:
            raise ValueError(
                f"Sampling method {self.sampling_method} is not supported, use `None`, `random` or `fair`"
            )

        if self.sampling_method is None and self.num_samples is not None:
            raise ValueError("Number of samples can be specified only when sampling method is `random` or `fair`")

        if self.sampling_method is not None and self.num_samples is None:
            raise ValueError("Number of samples should be specified when sampling method is `random` or `fair`")

    def process(self):
        groupped_samples = []
        with open(self.input_manifest_file, "rt", encoding="utf-8") as fin:
            for line in fin:
                samples = json.loads(line)
                groupped_samples.append(samples)

        random.seed(self.random_seed)
        if self.sampling_method is None:
            output_instances = list(chain(*groupped_samples))
            if self.do_shuffle:
                random.shuffle(output_instances)
        if self.sampling_method == "random":
            output_instances = list(chain(*groupped_samples))
            if self.do_shuffle:
                random.shuffle(output_instances)
            output_instances = output_instances[: self.num_samples]
        elif self.sampling_method == "fair":
            soln_counter = 0
            output_instances = []
            num_input_samples = sum(len(samples) for samples in groupped_samples)
            if num_input_samples < self.num_samples:
                LOG.warning(
                    "Total SFT entries %d is not less than `num_output_samples` %d, skipping downsampling.",
                    num_input_samples,
                    self.num_samples,
                )
                output_instances = list(chain(*groupped_samples))
            # downsample only if num_input_samples > self.num_samples
            while len(output_instances) < self.num_samples and num_input_samples > self.num_samples:
                for quesn_idx in range(len(groupped_samples)):
                    if len(output_instances) == self.num_samples:
                        break
                    if len(groupped_samples[quesn_idx]) > soln_counter:
                        output_instances.append(groupped_samples[quesn_idx][soln_counter])
                soln_counter += 1
            if self.do_shuffle:
                random.shuffle(output_instances)
        print(len(output_instances))
        with open(self.output_manifest_file, "wt", encoding="utf-8") as fout:
            for instance in output_instances:
                fout.write(json.dumps(instance) + "\n")


class WriteFinalSftManifest(BaseProcessor):
    def __init__(
<<<<<<< HEAD
            self, 
            prompt_type: str, 
            chat_format: bool = False,
            question_key: str = "question", 
            solution_key: str = "generation",  
            metadata: Optional[Dict] = None, 
            **kwargs):
=======
        self,
        prompt_type: str,
        chat_format: bool = False,
        generation_suffix: str = "",
        metadata: Optional[Dict] = None,
        **kwargs,
    ):
>>>>>>> 2ee80679
        super().__init__(**kwargs)
        self.prompt_type = prompt_type
        self.chat_format = chat_format
        self.question_key = question_key
        self.solution_key = solution_key
        self.metadata = metadata
        self.generation_suffix = generation_suffix
        if self.generation_suffix and self.chat_format:
            raise ValueError("generation_suffix can only be used with chat_format=False")
        if not self.metadata:
            self.metadata = {}

    def process(self):
        samples_count = 0
        seen_predictions = defaultdict(set)
        with (
            open(self.input_manifest_file, "rt", encoding="utf-8") as fin,
            open(self.output_manifest_file, "wt", encoding="utf-8") as fout,
        ):
            prompt_config = get_prompt_config(self.prompt_type)
            prompt = Prompt(config=prompt_config)
            # only looping over the correct samples (unless asked for incorrect)
            for line in fin:
                elem = json.loads(line)

                question = elem[self.question_key]
                # deduplication
                if elem[self.solution_key] in seen_predictions[question]:
                    continue
                seen_predictions[question].add(elem[self.solution_key])

                if self.chat_format:
                    elem['conversations'] = [
                        {'value': elem[self.question_key], 'from': 'User', 'canonical_form': ''},
                        {'value': elem.pop(self.solution_key), 'from': 'Assistant', 'canonical_form': ''},
                    ]
                    elem['system'] = prompt_config.system
                    elem['mask'] = 'User'
                    elem['type'] = None
                else:
<<<<<<< HEAD
                    elem["input"] = prompt.build_string(input_dict={"question": elem[self.question_key]})
                    elem["output"] = elem.pop(self.solution_key)
=======
                    elem["input"] = prompt.build_string(input_dict={"question": elem['question']})
                    elem["output"] = elem.pop("generation") + self.generation_suffix
>>>>>>> 2ee80679
                elem.update(self.metadata)
                fout.write(json.dumps(elem) + "\n")
                samples_count += 1

        LOG.info("Prepared dataset size: %d", samples_count)<|MERGE_RESOLUTION|>--- conflicted
+++ resolved
@@ -235,15 +235,6 @@
 
 class WriteFinalSftManifest(BaseProcessor):
     def __init__(
-<<<<<<< HEAD
-            self, 
-            prompt_type: str, 
-            chat_format: bool = False,
-            question_key: str = "question", 
-            solution_key: str = "generation",  
-            metadata: Optional[Dict] = None, 
-            **kwargs):
-=======
         self,
         prompt_type: str,
         chat_format: bool = False,
@@ -251,12 +242,9 @@
         metadata: Optional[Dict] = None,
         **kwargs,
     ):
->>>>>>> 2ee80679
         super().__init__(**kwargs)
         self.prompt_type = prompt_type
         self.chat_format = chat_format
-        self.question_key = question_key
-        self.solution_key = solution_key
         self.metadata = metadata
         self.generation_suffix = generation_suffix
         if self.generation_suffix and self.chat_format:
@@ -292,13 +280,8 @@
                     elem['mask'] = 'User'
                     elem['type'] = None
                 else:
-<<<<<<< HEAD
-                    elem["input"] = prompt.build_string(input_dict={"question": elem[self.question_key]})
-                    elem["output"] = elem.pop(self.solution_key)
-=======
                     elem["input"] = prompt.build_string(input_dict={"question": elem['question']})
                     elem["output"] = elem.pop("generation") + self.generation_suffix
->>>>>>> 2ee80679
                 elem.update(self.metadata)
                 fout.write(json.dumps(elem) + "\n")
                 samples_count += 1
