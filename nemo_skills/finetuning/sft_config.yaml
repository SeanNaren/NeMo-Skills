# Copyright (c) 2024, NVIDIA CORPORATION.  All rights reserved.
#
# Licensed under the Apache License, Version 2.0 (the "License");
# you may not use this file except in compliance with the License.
# You may obtain a copy of the License at
#
#     http://www.apache.org/licenses/LICENSE-2.0
#
# Unless required by applicable law or agreed to in writing, software
# distributed under the License is distributed on an "AS IS" BASIS,
# WITHOUT WARRANTIES OR CONDITIONS OF ANY KIND, either express or implied.
# See the License for the specific language governing permissions and
# limitations under the License.

name: megatron_gpt_sft

trainer:
  num_nodes: 1
  devices: 1
  accelerator: gpu
  precision: bf16

  sft:
    max_epochs: 2
    max_steps: -1

    val_check_interval: 1000  # TODO: currently float values are not supported
    save_interval: ${.val_check_interval}

    limit_val_batches: 1  # since loss is not meaningful by default we are limiting the validation batches to 1
    gradient_clip_val: null

  # do not change these
  logger: False # logger provided by exp_manager
  enable_checkpointing: False
  use_distributed_sampler: False
  max_time: null
  max_epochs: ${.sft.max_epochs}
  max_steps: ${.sft.max_steps}
  log_every_n_steps: 10

exp_manager:
  explicit_log_dir: null
  exp_dir: null
  name: ${name}
  create_wandb_logger: False
  wandb_logger_kwargs:
    project: null
    name: null
  resume_if_exists: True
  resume_ignore_no_checkpoint: True
  create_checkpoint_callback: True
  checkpoint_callback_params:
    monitor: val_loss
    save_top_k: 8
    mode: min
    save_nemo_on_train_end: False
    filename: 'megatron_gpt_sft--{${exp_manager.checkpoint_callback_params.monitor}:.3f}-{step}-{consumed_samples}-{epoch}'
    model_parallel_size: ${model.tensor_model_parallel_size}
    save_best_model: False   # need to keep this false otherwise it will create multiple last.ckpt files because restore reset the previous best model

model:
  seed: 1234
  tensor_model_parallel_size: 1 # intra-layer model parallelism
  pipeline_model_parallel_size: 1 # inter-layer model parallelism
  restore_from_path: ??? # Path to an existing p-tuned/prompt tuned .nemo model you wish to add new tasks to or run inference with
  resume_from_checkpoint: null # The path to a checkpoint file to continue the training, restores the whole state including the epoch, step, LR schedulers, apex, etc.
  save_nemo_on_validation_end: True # Saves an inference ready .nemo file every time a checkpoint is saved during training.
  sync_batch_comm: False
  megatron_amp_O2: True
  encoder_seq_length: 4096  # the sequence length of the encoder model, it will be overwriten by loaded GPT model

  ## Sequence Parallelism
  # Makes tensor parallelism more memory efficient for LLMs (20B+) by parallelizing layer norms and dropout sequentially
  # See Reducing Activation Recomputation in Large Transformer Models: https://arxiv.org/abs/2205.05198 for more details.
  sequence_parallel: False

  ## Activation Checkpoint
  activations_checkpoint_granularity: null  # 'selective' or 'full'
  activations_checkpoint_method: null  # 'uniform', 'block', not used with 'selective'
  # 'uniform' divides the total number of transformer layers and checkpoints the input activation
  # of each chunk at the specified granularity
  # 'block' checkpoints the specified number of layers per pipeline stage at the specified granularity
  activations_checkpoint_num_layers: null  # not used with 'selective'
  activations_checkpoint_layers_per_pipeline: null
  # This feature is valid only when used with pipeline-model-parallelism. More details in megatron_gpt_config.yaml.
  answer_only_loss: True # not used right now
  gradient_as_bucket_view: True
  seq_len_interpolation_factor: null # if not None, seq_len_interpolation_factor will match the base model's value
  use_flash_attention: null # if not None, will match the base model's value

  hidden_dropout: 0.0
  attention_dropout: 0.0
  ffn_dropout: 0.0

  peft:
    peft_scheme: "none"  # ["lora", "none"]
    restore_from_path: null

    lora_tuning:
      target_modules: ['attention_qkv'] # currently only support attention_qkv
      adapter_dim: 32
      adapter_dropout: 0.0
      column_init_method: 'xavier' # IGNORED if linear_adapter is used, options: xavier, zero or normal
      row_init_method: 'zero' # IGNORED if linear_adapter is used, options: xavier, zero or normal
      layer_selection:  null  # selects in which layers to add lora adapters. e.g. [1,12] will add lora to layer 1 (lowest) and 12. null will apply adapters to all layers
      weight_tying: False
      position_embedding_strategy: null # used only when weight_tying is True

  data:
    chat: False # whether use chatbot data or not
    system_token: <|start_header_id|>system<|end_header_id|>  # set to System for nemotron format
    chat_prompt_tokens:  # special tokens for the chat prompts, a dictionary of {token_type: token}. note that some tokenizer may combine the characters at the junction between {end_of_turn}{turn_start}. e.g. '<im end><im start>', the '><' sometimes is merged to be a single token. This is not supported, try to avoid
      system_turn_start: "<|begin_of_text|>"
      turn_start: ""
      label_start: ""
      end_of_turn: "<|eot_id|>"
      end_of_name: "\x0A\x0A"  # \0x0A is '\n'

    sample: False # create the index mapping files for the sample data, so max_steps * global_batch_size can be larger than the dataset size
    num_workers: 2
    dataloader_type: single  # only supports single
    train_ds:
      # Example of how to specify paths to multiple datasets
      # file_names:
      #   - /path/to/squad.jsonl
      #   - /path/to/mnli.jsonl
      #   - /path/to/boolq.jsonl
      # Example of how each dataset is formatted
      # {'input': 'John von Neumann\nVon Neumann made fundamental contributions .... Q: What did the math of artificial viscosity do?', 'output': 'smoothed the shock transition without sacrificing basic physics'}
      file_path: ??? # Path to a JSONL file corresponding to the source data. Data format is identical to validation_ds.
      global_batch_size: 256
      micro_batch_size: 1
      shuffle: True
      memmap_workers: 2
      max_seq_length: 4096
      min_seq_length: 1
      drop_last: True
      label_key: 'output'
      add_eos: False
      add_sep: False
      add_bos: False
      truncation_field: "input" # # Can be multiple keys separated with ',' Options: keys in prompt_template
      index_mapping_dir: null # Path to a directory to write index mapping files.
      prompt_template: "{input}{output}" # fstring to use for assistant prompt. Example: "Q: {input}\nA: {output}"
      hf_dataset: False # Whether to load the json file with the HuggingFace dataset. otherwise, will load the jsonl file with the JSONLMemMapDataset.
      truncation_method: 'right' # Truncation from which position, Options: ['left', 'right']

    validation_ds:
      file_path: ??? # Path to a JSONL file corresponding to the source data. Data format is identical to validation_ds.
      global_batch_size: ${model.data.train_ds.global_batch_size}
      micro_batch_size: ${model.data.train_ds.micro_batch_size}
      shuffle: False
      memmap_workers: ${model.data.train_ds.memmap_workers}
      max_seq_length: ${model.data.train_ds.max_seq_length}
      min_seq_length: 1
      drop_last: False
      label_key: ${model.data.train_ds.label_key}
      add_eos: ${model.data.train_ds.add_eos}
      add_sep: ${model.data.train_ds.add_sep}
      add_bos: ${model.data.train_ds.add_bos}
      truncation_field: ${model.data.train_ds.truncation_field} # Options: keys in prompt_template
      index_mapping_dir: null # Path to a directory to write index mapping files.
      prompt_template: ${model.data.train_ds.prompt_template} # fstring to use for assistant prompt. Example: "Q: {input}\nA: {output}"
      hf_dataset: False # Whether to load the json file with the HuggingFace dataset. otherwise, will load the jsonl file with the JSONLMemMapDataset.
      truncation_method: 'right' # Truncation from which position, Options: ['left', 'right']
      output_original_text: True  # needed for the proper metrics support

  optim:
    name: distributed_fused_adam # Supports distributed optimizer for memory savings. To enable, set to 'distributed_fused_adam'. Needs Apex to be built with specific args to work.
    lr: 5e-6
    weight_decay: 0.01
    betas:
    - 0.9
    - 0.98
    sched:
      name: CosineAnnealing
<<<<<<< HEAD
      warmup_steps: 1000
      constant_steps: 0
      min_lr: 5e-7
=======
      warmup_steps: 0
      constant_steps: 0
      min_lr: ${model.optim.lr} # No interpolation happening if the min_lr is not set to be different from lr

>>>>>>> 1b3b3869
<|MERGE_RESOLUTION|>--- conflicted
+++ resolved
@@ -168,20 +168,14 @@
 
   optim:
     name: distributed_fused_adam # Supports distributed optimizer for memory savings. To enable, set to 'distributed_fused_adam'. Needs Apex to be built with specific args to work.
-    lr: 5e-6
+    lr: 1e-6
     weight_decay: 0.01
     betas:
     - 0.9
     - 0.98
     sched:
       name: CosineAnnealing
-<<<<<<< HEAD
-      warmup_steps: 1000
-      constant_steps: 0
-      min_lr: 5e-7
-=======
       warmup_steps: 0
       constant_steps: 0
       min_lr: ${model.optim.lr} # No interpolation happening if the min_lr is not set to be different from lr
 
->>>>>>> 1b3b3869
